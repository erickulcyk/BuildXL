--- conflicted
+++ resolved
@@ -1,761 +1,738 @@
-﻿// Copyright (c) Microsoft. All rights reserved.
-// Licensed under the MIT license. See LICENSE file in the project root for full license information.
-
-using System;
-using System.Collections.Generic;
-using System.Collections.ObjectModel;
-using System.Diagnostics.CodeAnalysis;
-using System.Diagnostics.ContractsLight;
-using System.Diagnostics.Tracing;
-using System.Globalization;
-using System.Linq;
-using System.Text;
-using System.Threading;
-using BuildXL.Pips;
-using BuildXL.Pips.Operations;
-using BuildXL.Utilities;
-using BuildXL.Utilities.Collections;
-using BuildXL.Utilities.Instrumentation.Common;
-using BuildXL.Utilities.Tracing;
-using BuildXL.ViewModel;
-using Strings = bxl.Strings;
-
-namespace BuildXL
-{
-    /// <summary>
-    /// Captures ETW data pumped through any instance derived from <see cref="Events" /> and redirects output to the console.
-    /// </summary>
-    public sealed class ConsoleEventListener : FormattingEventListener
-    {
-        private const int DefaultMaxStatusPips = 5;
-
-        private static readonly char[] s_newLineCharArray = Environment.NewLine.ToCharArray();
-
-        private readonly IConsole m_console;
-
-        private readonly int m_maxStatusPips;
-
-        /// <summary>
-        /// Some console logging behaviors should only be enabled when the build is not a worker
-        /// </summary>
-        private readonly bool m_notWorker;
-
-        /// <summary>
-        /// The full path to the logs directory
-        /// </summary>
-        private readonly string m_logsDirectory;
-
-        /// <summary>
-        /// Whether the console output should be optimized for Azure devops output
-        /// </summary>
-        private readonly bool m_optimizeForAzureDevOps;
-
-        /// <summary>
-        /// This provides access to viewmodel data of the build for instance to get the list of running pips in fancy console mode.
-        /// </summary>
-        private BuildViewModel m_buildViewModel;
-
-        /// <summary>
-        /// Creates a new instance with optional colorization.
-        /// </summary>
-        /// <param name="eventSource">
-        /// The event source to listen to.
-        /// </param>
-        /// <param name="baseTime">
-        /// The UTC time representing time 0 for this listener.
-        /// </param>
-        /// <param name="colorize">
-        /// When true, errors and warnings are colorized in the output. When false, all output is
-        /// monochrome.
-        /// </param>
-        /// <param name="animateTaskbar">
-        /// When true, BuildXL animates its taskbar icon during execution.
-        /// </param>
-        /// <param name="notWorker">
-        /// True if this is not a worker.
-        /// </param>
-        /// <param name="warningMapper">
-        /// An optional delegate that is used to map warnings into errors or to suppress warnings.
-        /// </param>
-        /// <param name="level">
-        /// The base level of data to be sent to the listener.
-        /// </param>
-        /// <param name="eventMask">
-        /// If specified, an EventMask that allows selectively enabling or disabling events
-        /// </param>
-        /// <param name="onDisabledDueToDiskWriteFailure">
-        /// If specified, called if the listener encounters a disk-write failure such as an out of space condition.
-        /// Otherwise, such conditions will throw an exception.
-        /// </param>
-        /// <param name="updatingConsole">
-        /// When true, messages printed to the console may be updated in-place (if supported)
-        /// </param>
-        /// <param name="pathTranslator">
-        /// If specified, translates paths that are logged
-        /// </param>
-        /// <param name="useCustomPipDescription">
-        /// If true, pip description string will be changed to (SemiStableHash, CustomerSuppliedPipDescription).
-        /// If true but no custom description available, no changes will be made.
-        /// </param>
-        /// <param name="maxStatusPips">
-        /// Maximum number of concurrently executing pips to render in Fancy Console view.
-        /// </param>
-        /// <param name="optimizeForAzureDevOps">
-        /// Whether console output should e optimized for Azure DevOps output.
-        /// </param>
-        [SuppressMessage("Microsoft.Reliability", "CA2000:DisposeObjectsBeforeLosingScope")]
-        public ConsoleEventListener(
-            Events eventSource,
-            DateTime baseTime,
-            bool colorize,
-            bool animateTaskbar,
-            bool updatingConsole,
-            bool useCustomPipDescription,
-            bool notWorker = true,
-            WarningMapper warningMapper = null,
-            EventLevel level = EventLevel.Verbose,
-            EventMask eventMask = null,
-            DisabledDueToDiskWriteFailureEventHandler onDisabledDueToDiskWriteFailure = null,
-            PathTranslator pathTranslator = null,
-            int maxStatusPips = DefaultMaxStatusPips,
-            bool optimizeForAzureDevOps = false)
-            : this(
-                eventSource,
-                new StandardConsole(colorize, animateTaskbar, updatingConsole, pathTranslator),
-                baseTime,
-                useCustomPipDescription,
-                notWorker: notWorker,
-                warningMapper: warningMapper,
-                level: level,
-                eventMask: eventMask,
-                onDisabledDueToDiskWriteFailure: onDisabledDueToDiskWriteFailure,
-                maxStatusPips: maxStatusPips,
-                optimizeForAzureDevOps: optimizeForAzureDevOps)
-        {
-        }
-
-        /// <summary>
-        /// Creates a new instance with optional colorization.
-        /// </summary>
-        /// <param name="eventSource">
-        /// The event source to listen to.
-        /// </param>
-        /// <param name="console">
-        /// Console into which to write messages.
-        /// </param>
-        /// <param name="baseTime">
-        /// The UTC time representing time 0 for this listener.
-        /// </param>
-        /// <param name="logsDirectory">
-        /// The absolute path to the logs directory
-        /// </param>
-        /// <param name="notWorker">
-        /// If this is not a worker.
-        /// </param>
-        /// <param name="warningMapper">
-        /// An optional delegate that is used to map warnings into errors or to suppress warnings.
-        /// </param>
-        /// <param name="level">
-        /// The base level of data to be sent to the listener.
-        /// </param>
-        /// <param name="eventMask">
-        /// If specified, an EventMask that allows selectively enabling or disabling events
-        /// </param>
-        /// <param name="onDisabledDueToDiskWriteFailure">
-        /// If specified, called if the listener encounters a disk-write failure such as an out of space condition.
-        /// Otherwise, such conditions will throw an exception.
-        /// </param>
-        /// <param name="useCustomPipDescription">
-        /// If true, pip description string will be changed to (SemiStableHash, CustomerSuppliedPipDescription).
-        /// If true but no custom description available, no changes will be made.
-        /// </param>
-        /// <param name="maxStatusPips">
-        /// Maximum number of concurrently executing pips to render in Fancy Console view.
-        /// </param>
-        /// <param name="optimizeForAzureDevOps">
-        /// Whether console output should be optimized for Azure DevOps output.
-        /// </param>
-        public ConsoleEventListener(
-            Events eventSource,
-            IConsole console,
-            DateTime baseTime,
-            bool useCustomPipDescription,
-            string logsDirectory = null,
-            bool notWorker = true,
-            WarningMapper warningMapper = null,
-            EventLevel level = EventLevel.Verbose,
-            EventMask eventMask = null,
-            DisabledDueToDiskWriteFailureEventHandler onDisabledDueToDiskWriteFailure = null,
-            int maxStatusPips = DefaultMaxStatusPips,
-            bool optimizeForAzureDevOps = false)
-            : base(eventSource, baseTime, warningMapper, level, false, TimeDisplay.Seconds, eventMask, onDisabledDueToDiskWriteFailure, useCustomPipDescription: useCustomPipDescription)
-        {
-            Contract.Requires(eventSource != null);
-            Contract.Requires(console != null);
-
-            m_console = console;
-            m_maxStatusPips = maxStatusPips;
-            m_logsDirectory = logsDirectory;
-            m_notWorker = notWorker;
-            m_optimizeForAzureDevOps = optimizeForAzureDevOps;
-        }
-
-        /// <summary>
-        /// Sets the build view model that when set this class can use to print the current running pips.
-        /// </summary>
-        public void SetBuildViewModel(BuildViewModel buildViewModel)
-        {
-            m_buildViewModel = buildViewModel;
-        }
-
-        /// <inheritdoc />
-        [System.Diagnostics.CodeAnalysis.SuppressMessage("Microsoft.Design", "CA1063:ImplementIDisposableCorrectly")]
-        public override void Dispose()
-        {
-            m_console.Dispose();
-            base.Dispose();
-        }
-
-        /// <inheritdoc />
-        protected override void OnInformational(EventWrittenEventArgs eventData)
-        {
-            switch (eventData.EventId)
-            {
-                case (int)EventId.StartEngineRun:
-                {
-                    m_console.ReportProgress((ulong)(m_notWorker ? 0 : 100), 100);
-                    break;
-                }
-
-                case (int)EventId.EndEngineRun:
-                {
-                    m_console.ReportProgress(100, 100);
-                    break;
-                }
-
-                case (int)EventId.PipStatus:
-                case (int)BuildXL.Scheduler.Tracing.LogEventId.PipStatusNonOverwriteable:
-                {
-                    ReadOnlyCollection<object> payload = eventData.Payload;
-
-                    var pipsSucceeded = (long)payload[0];
-                    var pipsFailed = (long)payload[1];
-                    var pipsSkipped = (long)payload[2];
-                    var pipsRunning = (long)payload[3];
-                    var pipsReady = (long)payload[4];
-                    var pipsWaiting = (long)payload[5];
-                    var pipsWaitingOnSemaphore = (long)payload[6];
-                    var servicePipsRunning = (long)payload[7];
-                    string perfInfo = (string)payload[8];
-                    var pipsWaitingOnResources = (long)payload[9];
-                    var procsExecuting = (long)payload[10];
-                    var procsSucceeded = (long)payload[11];
-                    var procsFailed = (long)payload[12];
-                    var procsSkipped = (long)payload[13];
-                    var procsPending = (long)payload[14];
-                    var procsWaiting = (long)payload[15];
-                    var procsHit = (long)payload[16];
-                    var procsNotIgnored = (long)payload[17];
-                    var copyFileDone = (long)payload[20];
-                    var copyFileNotDone = (long)payload[21];
-                    var writeFileDone = (long)payload[22];
-                    var writeFileNotDone = (long)payload[23];
-                    long done = pipsSucceeded + pipsFailed + pipsSkipped;
-                    long total = done + pipsRunning + pipsWaiting + pipsReady;
-
-                    long procsDone = procsSucceeded + procsFailed + procsSkipped;
-                    long procsTotal = procsDone + procsPending + procsWaiting + procsExecuting;
-
-                    long filePipsDone = copyFileDone + writeFileDone;
-                    long filePipsTotal = filePipsDone + copyFileNotDone + writeFileNotDone;
-
-                    // For sake of simplicity, both pending & waiting processes are labeled as "waiting" in the console
-                    long pendingAndWaiting = procsPending + procsWaiting;
-
-                    using (PooledObjectWrapper<StringBuilder> wrap = Pools.GetStringBuilder())
-                    {
-                        StringBuilder sb = wrap.Instance;
-
-                        // Only show cache hits when this isn't a worker.
-                        sb.Append(m_notWorker ? @"{{9,{0}}}Processes:[{{4,{0}}} done ({{5}} hit)," : @" {{4,{0}}} done,");
-
-                        if (pipsFailed > 0)
-                        {
-                            sb.Append(@" {{0,{0}}} succeeded, {{1,{0}}} failed,");
-                        }
-
-                        if (pipsSkipped > 0)
-                        {
-                            sb.Append(@" {{6,{0}}} skipped,");
-                        }
-
-                        sb.Append(@" {{8,{0}}} executing, {{2,{0}}} waiting]");
-
-                        if (pipsWaitingOnSemaphore > 0)
-                        {
-                            sb.Append(@" ({{3,{0}}} on semaphores).");
-                        }
-
-                        if (servicePipsRunning > 0)
-                        {
-                            sb.Append(@". Services: {{7}}.");
-                        }
-
-                        if (filePipsTotal > 0)
-                        {
-                            sb.Append(@" Files:[{{12}}/{{13}}]");
-                        }
-
-                        string statusLine = sb.ToString();
-                        sb.Length = 0;
-
-                        var format = FinalizeFormatStringLayout(sb, statusLine, 0);
-
-                        sb.AppendFormat(
-                            CultureInfo.InvariantCulture,
-                            format,
-                            procsSucceeded,
-                            procsFailed,
-                            pendingAndWaiting,
-                            pipsWaitingOnSemaphore,
-                            procsDone,
-                            procsHit,
-                            procsSkipped,
-                            servicePipsRunning,
-                            procsExecuting,
-                            ComputePercentDone(procsDone, procsTotal, filePipsDone, filePipsTotal),
-                            done,
-                            total,
-                            filePipsDone,
-                            filePipsTotal);
-
-                        if (pipsWaitingOnResources > 0)
-                        {
-                            sb.AppendLine();
-                            sb.AppendFormat(
-                                CultureInfo.InvariantCulture,
-                                Strings.ConsoleListener_PipsResourceWaitingStatusLine,
-                                pipsWaitingOnResources);
-                        }
-
-                        string standardStatus = sb.ToString();
-                        string updatingStatus = GetRunningPipsMessage(standardStatus, perfInfo);
-                        var cacheMissMessage = GetCacheMissMessage();
-                        if (!string.IsNullOrWhiteSpace(cacheMissMessage))
-                        {
-                            if ((eventData.Keywords & Keywords.Overwritable) != 0 || (eventData.Keywords & Keywords.OverwritableOnly) != 0)
-                            {
-                                if (!string.IsNullOrWhiteSpace(updatingStatus))
-                                {
-                                    updatingStatus += Environment.NewLine + cacheMissMessage;
-                                }
-                                else
-                                {
-                                    updatingStatus = cacheMissMessage;
-                                }
-                            }
-                            else
-                            {
-                                standardStatus += Environment.NewLine + cacheMissMessage;
-                            }
-
-                        }
-
-                        SendToConsole(eventData, "info", standardStatus, updatingStatus);
-                    }
-
-                    if (m_notWorker)
-                    {
-                        m_console.ReportProgress((ulong)done, (ulong)total);
-                    }
-
-                    break;
-                }
-
-                case (int)EventId.DisplayHelpLink:
-                {
-                    m_console.WriteOutputLine(MessageLevel.Info, Strings.DX_Help_Link_Prefix + " " + Strings.DX_Help_Link);
-
-                    break;
-                }
-
-                default:
-                {
-                    SendToConsole(eventData, "info", eventData.Message);
-                    break;
-                }
-            }
-        }
-
-        /// <summary>
-        /// The percentage done is mostly a straight calculation based on the number of completed process pips. There
-        /// are 2 exceptions to this rule:
-        ///     1. Outstanding file pips contribute to the last 99.9x digit in the overall percent complete. This upholds
-        ///         the desire of the overall percent to mirror the process pips, while still allowing some amount
-        ///         of progress updating for builds with lots of trailing file pips
-        ///     2. The percent shouldn't hit 100% until every last bit of work is complete. So a build with lots of pips
-        ///         shouldn't ever round up to 100% when there is still an outstanding pip
-        /// </summary>
-        internal static string ComputePercentDone(long procsDone, long procsTotal, long filePipsDone, long filePipsTotal)
-        {
-            const string percentFormat = "{0:F2}%  ";
-            if (procsTotal == 0)
-            {
-                return string.Format(percentFormat, 0.0);
-            }
-
-            // The percent purely based on process pips
-            double processPercent = (100.0 * procsDone) / (procsTotal * 1.0);
-
-            // The percent with the last 99.9x coming from the completeness of file pips
-            double processPercentWithFilePips = filePipsTotal == 0 ? processPercent : Math.Min(processPercent, 99.9) + ((1.0 * filePipsDone) / (filePipsTotal * 10.0));
-
-            double finalPercentage = processPercent;
-
-            // 1. Use last digit for file pips
-            if (processPercent > 99.9)
-            {
-                finalPercentage = Math.Min(processPercent, processPercentWithFilePips);
-            }
-
-            // 2. Don't exceed 99.99% if there are any outstanding pips
-            if (finalPercentage > 99.99 && ((procsTotal + filePipsTotal) - (procsDone + filePipsDone) > 0))
-            {
-                finalPercentage = 99.99;
-            }
-
-            return string.Format(percentFormat, finalPercentage);
-        }
-
-        /// <inheritdoc />
-        protected override void OnError(EventWrittenEventArgs eventData)
-        {
-            Interlocked.Increment(ref m_errorsLogged);
-
-<<<<<<< HEAD
-=======
-            // AzureDevOpsListener has alreday written the event to console, avoid duplication
-            if (m_optimizeForAzureDevOps)
-            {
-                return;
-            }
-            
->>>>>>> 8855a9fb
-            if (eventData.EventId == (int)EventId.PipProcessError)
-            {
-                // Try to be a bit fancy and only show the tool errors in red. The pip name and log file will stay in
-                // the default color
-                string output = (string)eventData.Payload[5];
-
-                if (!string.IsNullOrWhiteSpace(output))
-                {
-                    string message = CreateFullMessageString(eventData, "error", eventData.Message, BaseTime, UseCustomPipDescription, TimeDisplay);
-
-                    // If there is tool output, break apart the message to only colorize the output
-                    int messageStart = message.IndexOf(output, StringComparison.OrdinalIgnoreCase);
-                    if (messageStart != -1)
-                    {
-                        // Note - the MessageLevel below are really just for the sake of colorization
-                        Output(EventLevel.Informational, eventData.EventId, eventData.EventName, eventData.Keywords, message.Substring(0, messageStart).TrimEnd(s_newLineCharArray));
-                        Output(EventLevel.Error, eventData.EventId, eventData.EventName, eventData.Keywords, output);
-                        return;
-                    }
-                }
-            }
-
-            // We couldn't do the fancy formatting
-            base.OnError(eventData);
-        }
-
-        /// <inheritdoc />
-        protected override void OnWarning(EventWrittenEventArgs eventData)
-        {
-            // AzureDevOpsListener has alreday write the event to console, avoid duplication
-            if (m_optimizeForAzureDevOps)
-            {
-                return;
-            }
-
-            if (eventData.EventId == (int)EventId.PipProcessWarning)
-            {
-                string warnings = (string)eventData.Payload[5];
-
-                if (!string.IsNullOrWhiteSpace(warnings))
-                {
-                    string message = CreateFullMessageString(eventData, "warning", eventData.Message, BaseTime, UseCustomPipDescription, TimeDisplay);
-
-                    // If there is tool output, break apart the message to only colorize the output
-                    int messageStart = message.IndexOf(warnings, StringComparison.OrdinalIgnoreCase);
-                    if (messageStart != -1)
-                    {
-                        // Note - the MessageLevel below are really just for the sake of colorization
-                        Output(EventLevel.Informational, eventData.EventId, eventData.EventName, eventData.Keywords, message.Substring(0, messageStart).TrimEnd(s_newLineCharArray));
-                        Output(EventLevel.Warning, eventData.EventId, eventData.EventName, eventData.Keywords, warnings);
-
-                        return;
-                    }
-                }
-            }
-
-            // We couldn't do the fancy formatting
-            base.OnWarning(eventData);
-        }
-
-        private static string FinalizeFormatStringLayout(StringBuilder buffer, string statusLine, long maxNum)
-        {
-            int numDigits = 0;
-            long num = maxNum;
-            while (num > 0)
-            {
-                num /= 10;
-                numDigits++;
-            }
-
-            if (numDigits == 0)
-            {
-                numDigits++;
-            }
-
-            // finalize any space qualifiers like {{0,{0}}} to {0,<numDigits>}
-            string format = buffer.AppendFormat(
-                CultureInfo.InvariantCulture,
-                statusLine,
-                numDigits).ToString();
-
-            buffer.Length = 0;
-
-            return format;
-        }
-
-        private void SendToConsole(EventWrittenEventArgs eventData, string label, string message, string updatableMessage = null)
-        {
-            string finalMessage = CreateFullMessageString(eventData, label, message, BaseTime, UseCustomPipDescription, TimeDisplay.Seconds);
-
-            var keyWords = eventData.Keywords;
-
-            if ((keyWords & Keywords.Overwritable) != 0 ||
-                (keyWords & Keywords.OverwritableOnly) != 0)
-            {
-                OutputUpdatable(eventData.Level, finalMessage, updatableMessage ?? finalMessage,
-                    (keyWords & Keywords.OverwritableOnly) != 0);
-            }
-            else
-            {
-                Output(eventData.Level, eventData.EventId, eventData.EventName, eventData.Keywords, finalMessage);
-            }
-        }
-
-        /// <inheritdoc />
-        protected override void Output(EventLevel level, int id, string eventName, EventKeywords eventKeywords, string text, bool doNotTranslatePaths = false)
-        {
-<<<<<<< HEAD
-            var outputText = text.TrimEnd(s_newLineCharArray);
-
-            if (m_optimizeForAzureDevOps)
-            {
-                switch (level)
-                {
-                    case EventLevel.Critical:
-                    case EventLevel.Error:
-                    outputText = "##[error]" + outputText.Replace("\n", "\n##[error]");
-                    break;
-                    case EventLevel.Warning:
-                    outputText = "##[warning]" + outputText.Replace("\n", "\n##[warning]");
-                    break;
-                }
-            }
-
-            m_console.WriteOutputLine(ConvertLevel(level), outputText);
-=======
-            m_console.WriteOutputLine(ConvertLevel(level), text.TrimEnd(s_newLineCharArray));
->>>>>>> 8855a9fb
-        }
-
-        private void OutputUpdatable(EventLevel level, string standardText, string updatableText, bool onlyIfOverwriteIsSupported)
-        {
-            if (onlyIfOverwriteIsSupported)
-            {
-                m_console.WriteOverwritableOutputLineOnlyIfSupported(
-                    ConvertLevel(level),
-                    standardText,
-                    updatableText);
-            }
-            else
-            {
-                m_console.WriteOverwritableOutputLine(
-                    ConvertLevel(level),
-                    standardText,
-                    updatableText);
-            }
-        }
-
-        private static MessageLevel ConvertLevel(EventLevel level)
-        {
-            switch (level)
-            {
-                case EventLevel.Critical:
-                case EventLevel.Error:
-                return MessageLevel.Error;
-                case EventLevel.Warning:
-                return MessageLevel.Warning;
-                default:
-                return MessageLevel.Info;
-            }
-        }
-
-        #region PipStatus processing
-
-        private readonly object m_runningPipsLock = new object();
-        private Dictionary<PipId, PipInfo> m_runningPips;
-
-        private readonly object m_cacheMissLock = new object();
-
-        /// <summary>
-        /// Count of errors that have been logged
-        /// </summary>
-        private long m_errorsLogged;
-
-        private sealed class PipInfo
-        {
-            public string PipDescription;
-            public DateTime FirstSeen;
-            public DateTime LastSeen;
-        }
-
-        private string GetCacheMissMessage()
-        {
-            lock (m_cacheMissLock)
-            {
-                if (m_buildViewModel == null)
-                {
-                    return null;
-                }
-
-                var context = m_buildViewModel.Context;
-                Contract.Assert(context != null);
-
-                var cacheMissStats = m_buildViewModel.RetrieveCacheMissStats();
-                if (cacheMissStats.Item1 != null)
-                {
-                    var topCacheMisses = cacheMissStats.Item1.OrderByDescending(x => x.Value.Item1).Take(Math.Min(cacheMissStats.Item1.Count, 5));
-                    string impactLines = string.Join(Environment.NewLine, topCacheMisses.Select(x =>
-                        string.Format("   Impact: {0,2}% Critical Path: {1,6} {2}",
-                            (int)Math.Round(x.Value.Item1 * 100 / cacheMissStats.Item2),
-                            TimeSpanToString(TimeDisplay.Seconds, x.Value.Item2),
-                            context.StringTable.GetString(x.Key))));
-                    if (cacheMissStats.Item1.Count > 5)
-                    {
-                        return impactLines + Environment.NewLine + "      + " + (cacheMissStats.Item1.Count - 5) + " more...";
-                    }
-
-                    return impactLines;
-                }
-            }
-
-            return string.Empty;
-        }
-
-        private string GetRunningPipsMessage(string standardStatus, string perfInfo)
-        {
-            lock (m_runningPipsLock)
-            {
-                if (m_buildViewModel == null)
-                {
-                    return null;
-                }
-
-                var context = m_buildViewModel.Context;
-                Contract.Assert(context != null);
-
-                if (m_runningPips == null)
-                {
-                    m_runningPips = new Dictionary<PipId, PipInfo>();
-                }
-
-                DateTime thisCollection = DateTime.UtcNow;
-
-                // Use the viewer's interface to fetch the info about which pips are currently running.
-                foreach (var pip in m_buildViewModel.RetrieveExecutingProcessPips())
-                {
-                    PipInfo runningInfo;
-                    if (!m_runningPips.TryGetValue(pip.PipId, out runningInfo))
-                    {
-                        // This is a new pip that wasn't running the last time the currently running pips were queried
-                        Pip p = pip.HydratePip();
-
-                        runningInfo = new PipInfo()
-                        {
-                            PipDescription = p.GetShortDescription(context),
-                            FirstSeen = DateTime.UtcNow,
-                        };
-                        m_runningPips.Add(pip.PipId, runningInfo);
-                    }
-
-                    runningInfo.LastSeen = DateTime.UtcNow;
-                }
-
-                // Build up a string based on the snapshot of what pips are being running
-                using (var pooledWrapper = Pools.StringBuilderPool.GetInstance())
-                {
-                    StringBuilder sb = pooledWrapper.Instance;
-                    sb.Append(TimeSpanToString(TimeDisplay.Seconds, DateTime.UtcNow - BaseTime));
-                    sb.Append(' ');
-                    sb.Append(standardStatus);
-                    if (!string.IsNullOrWhiteSpace(perfInfo))
-                    {
-                        sb.Append(". " + perfInfo);
-                    }
-
-                    // Display the log file location if there have been errors logged. This allows the user to open the
-                    // log files while the build is running to see errors that have scrolled off the console
-                    var errors = Interlocked.Read(ref m_errorsLogged);
-                    if (errors > 0 && m_logsDirectory != null)
-                    {
-                        sb.AppendLine();
-                        sb.AppendFormat(Strings.App_Errors_LogsDirectory, errors, m_logsDirectory);
-                    }
-
-                    int pipCount = 0;
-
-                    foreach (var item in m_runningPips.ToArray().OrderBy(kvp => kvp.Value.FirstSeen))
-                    {
-                        if (item.Value.LastSeen < thisCollection)
-                        {
-                            // If the pip was last seen before this collection it is no longer running and should be removed
-                            m_runningPips.Remove(item.Key);
-                        }
-                        else
-                        {
-                            pipCount++;
-                            if (pipCount <= m_maxStatusPips)
-                            {
-                                // Otherwise include it in the string
-                                string info = string.Format(CultureInfo.InvariantCulture, "   {0} {1}",
-                                    TimeSpanToString(TimeDisplay.Seconds, item.Value.LastSeen - item.Value.FirstSeen),
-                                    item.Value.PipDescription);
-
-                                // Don't have a trailing newline for the last message;
-                                if (sb.Length > 0)
-                                {
-                                    sb.AppendLine();
-                                }
-
-                                sb.Append(info);
-                            }
-                        }
-                    }
-
-                    if (pipCount > m_maxStatusPips)
-                    {
-                        sb.AppendLine();
-                        sb.AppendFormat(Strings.ConsoleListener_AdditionalPips, pipCount - m_maxStatusPips);
-                    }
-
-                    return sb.ToString();
-                }
-            }
-        }
-
-        #endregion
-    }
-}
+﻿// Copyright (c) Microsoft. All rights reserved.
+// Licensed under the MIT license. See LICENSE file in the project root for full license information.
+
+using System;
+using System.Collections.Generic;
+using System.Collections.ObjectModel;
+using System.Diagnostics.CodeAnalysis;
+using System.Diagnostics.ContractsLight;
+using System.Diagnostics.Tracing;
+using System.Globalization;
+using System.Linq;
+using System.Text;
+using System.Threading;
+using BuildXL.Pips;
+using BuildXL.Pips.Operations;
+using BuildXL.Utilities;
+using BuildXL.Utilities.Collections;
+using BuildXL.Utilities.Instrumentation.Common;
+using BuildXL.Utilities.Tracing;
+using BuildXL.ViewModel;
+using Strings = bxl.Strings;
+
+namespace BuildXL
+{
+    /// <summary>
+    /// Captures ETW data pumped through any instance derived from <see cref="Events" /> and redirects output to the console.
+    /// </summary>
+    public sealed class ConsoleEventListener : FormattingEventListener
+    {
+        private const int DefaultMaxStatusPips = 5;
+
+        private static readonly char[] s_newLineCharArray = Environment.NewLine.ToCharArray();
+
+        private readonly IConsole m_console;
+
+        private readonly int m_maxStatusPips;
+
+        /// <summary>
+        /// Some console logging behaviors should only be enabled when the build is not a worker
+        /// </summary>
+        private readonly bool m_notWorker;
+
+        /// <summary>
+        /// The full path to the logs directory
+        /// </summary>
+        private readonly string m_logsDirectory;
+
+        /// <summary>
+        /// Whether the console output should be optimized for Azure devops output
+        /// </summary>
+        private readonly bool m_optimizeForAzureDevOps;
+
+        /// <summary>
+        /// This provides access to viewmodel data of the build for instance to get the list of running pips in fancy console mode.
+        /// </summary>
+        private BuildViewModel m_buildViewModel;
+
+        /// <summary>
+        /// Creates a new instance with optional colorization.
+        /// </summary>
+        /// <param name="eventSource">
+        /// The event source to listen to.
+        /// </param>
+        /// <param name="baseTime">
+        /// The UTC time representing time 0 for this listener.
+        /// </param>
+        /// <param name="colorize">
+        /// When true, errors and warnings are colorized in the output. When false, all output is
+        /// monochrome.
+        /// </param>
+        /// <param name="animateTaskbar">
+        /// When true, BuildXL animates its taskbar icon during execution.
+        /// </param>
+        /// <param name="notWorker">
+        /// True if this is not a worker.
+        /// </param>
+        /// <param name="warningMapper">
+        /// An optional delegate that is used to map warnings into errors or to suppress warnings.
+        /// </param>
+        /// <param name="level">
+        /// The base level of data to be sent to the listener.
+        /// </param>
+        /// <param name="eventMask">
+        /// If specified, an EventMask that allows selectively enabling or disabling events
+        /// </param>
+        /// <param name="onDisabledDueToDiskWriteFailure">
+        /// If specified, called if the listener encounters a disk-write failure such as an out of space condition.
+        /// Otherwise, such conditions will throw an exception.
+        /// </param>
+        /// <param name="updatingConsole">
+        /// When true, messages printed to the console may be updated in-place (if supported)
+        /// </param>
+        /// <param name="pathTranslator">
+        /// If specified, translates paths that are logged
+        /// </param>
+        /// <param name="useCustomPipDescription">
+        /// If true, pip description string will be changed to (SemiStableHash, CustomerSuppliedPipDescription).
+        /// If true but no custom description available, no changes will be made.
+        /// </param>
+        /// <param name="maxStatusPips">
+        /// Maximum number of concurrently executing pips to render in Fancy Console view.
+        /// </param>
+        /// <param name="optimizeForAzureDevOps">
+        /// Whether console output should e optimized for Azure DevOps output.
+        /// </param>
+        [SuppressMessage("Microsoft.Reliability", "CA2000:DisposeObjectsBeforeLosingScope")]
+        public ConsoleEventListener(
+            Events eventSource,
+            DateTime baseTime,
+            bool colorize,
+            bool animateTaskbar,
+            bool updatingConsole,
+            bool useCustomPipDescription,
+            bool notWorker = true,
+            WarningMapper warningMapper = null,
+            EventLevel level = EventLevel.Verbose,
+            EventMask eventMask = null,
+            DisabledDueToDiskWriteFailureEventHandler onDisabledDueToDiskWriteFailure = null,
+            PathTranslator pathTranslator = null,
+            int maxStatusPips = DefaultMaxStatusPips,
+            bool optimizeForAzureDevOps = false)
+            : this(
+                eventSource,
+                new StandardConsole(colorize, animateTaskbar, updatingConsole, pathTranslator),
+                baseTime,
+                useCustomPipDescription,
+                notWorker: notWorker,
+                warningMapper: warningMapper,
+                level: level,
+                eventMask: eventMask,
+                onDisabledDueToDiskWriteFailure: onDisabledDueToDiskWriteFailure,
+                maxStatusPips: maxStatusPips,
+                optimizeForAzureDevOps: optimizeForAzureDevOps)
+        {
+        }
+
+        /// <summary>
+        /// Creates a new instance with optional colorization.
+        /// </summary>
+        /// <param name="eventSource">
+        /// The event source to listen to.
+        /// </param>
+        /// <param name="console">
+        /// Console into which to write messages.
+        /// </param>
+        /// <param name="baseTime">
+        /// The UTC time representing time 0 for this listener.
+        /// </param>
+        /// <param name="logsDirectory">
+        /// The absolute path to the logs directory
+        /// </param>
+        /// <param name="notWorker">
+        /// If this is not a worker.
+        /// </param>
+        /// <param name="warningMapper">
+        /// An optional delegate that is used to map warnings into errors or to suppress warnings.
+        /// </param>
+        /// <param name="level">
+        /// The base level of data to be sent to the listener.
+        /// </param>
+        /// <param name="eventMask">
+        /// If specified, an EventMask that allows selectively enabling or disabling events
+        /// </param>
+        /// <param name="onDisabledDueToDiskWriteFailure">
+        /// If specified, called if the listener encounters a disk-write failure such as an out of space condition.
+        /// Otherwise, such conditions will throw an exception.
+        /// </param>
+        /// <param name="useCustomPipDescription">
+        /// If true, pip description string will be changed to (SemiStableHash, CustomerSuppliedPipDescription).
+        /// If true but no custom description available, no changes will be made.
+        /// </param>
+        /// <param name="maxStatusPips">
+        /// Maximum number of concurrently executing pips to render in Fancy Console view.
+        /// </param>
+        /// <param name="optimizeForAzureDevOps">
+        /// Whether console output should be optimized for Azure DevOps output.
+        /// </param>
+        public ConsoleEventListener(
+            Events eventSource,
+            IConsole console,
+            DateTime baseTime,
+            bool useCustomPipDescription,
+            string logsDirectory = null,
+            bool notWorker = true,
+            WarningMapper warningMapper = null,
+            EventLevel level = EventLevel.Verbose,
+            EventMask eventMask = null,
+            DisabledDueToDiskWriteFailureEventHandler onDisabledDueToDiskWriteFailure = null,
+            int maxStatusPips = DefaultMaxStatusPips,
+            bool optimizeForAzureDevOps = false)
+            : base(eventSource, baseTime, warningMapper, level, false, TimeDisplay.Seconds, eventMask, onDisabledDueToDiskWriteFailure, useCustomPipDescription: useCustomPipDescription)
+        {
+            Contract.Requires(eventSource != null);
+            Contract.Requires(console != null);
+
+            m_console = console;
+            m_maxStatusPips = maxStatusPips;
+            m_logsDirectory = logsDirectory;
+            m_notWorker = notWorker;
+            m_optimizeForAzureDevOps = optimizeForAzureDevOps;
+        }
+
+        /// <summary>
+        /// Sets the build view model that when set this class can use to print the current running pips.
+        /// </summary>
+        public void SetBuildViewModel(BuildViewModel buildViewModel)
+        {
+            m_buildViewModel = buildViewModel;
+        }
+
+        /// <inheritdoc />
+        [System.Diagnostics.CodeAnalysis.SuppressMessage("Microsoft.Design", "CA1063:ImplementIDisposableCorrectly")]
+        public override void Dispose()
+        {
+            m_console.Dispose();
+            base.Dispose();
+        }
+
+        /// <inheritdoc />
+        protected override void OnInformational(EventWrittenEventArgs eventData)
+        {
+            switch (eventData.EventId)
+            {
+                case (int)EventId.StartEngineRun:
+                {
+                    m_console.ReportProgress((ulong)(m_notWorker ? 0 : 100), 100);
+                    break;
+                }
+
+                case (int)EventId.EndEngineRun:
+                {
+                    m_console.ReportProgress(100, 100);
+                    break;
+                }
+
+                case (int)EventId.PipStatus:
+                case (int)BuildXL.Scheduler.Tracing.LogEventId.PipStatusNonOverwriteable:
+                {
+                    ReadOnlyCollection<object> payload = eventData.Payload;
+
+                    var pipsSucceeded = (long)payload[0];
+                    var pipsFailed = (long)payload[1];
+                    var pipsSkipped = (long)payload[2];
+                    var pipsRunning = (long)payload[3];
+                    var pipsReady = (long)payload[4];
+                    var pipsWaiting = (long)payload[5];
+                    var pipsWaitingOnSemaphore = (long)payload[6];
+                    var servicePipsRunning = (long)payload[7];
+                    string perfInfo = (string)payload[8];
+                    var pipsWaitingOnResources = (long)payload[9];
+                    var procsExecuting = (long)payload[10];
+                    var procsSucceeded = (long)payload[11];
+                    var procsFailed = (long)payload[12];
+                    var procsSkipped = (long)payload[13];
+                    var procsPending = (long)payload[14];
+                    var procsWaiting = (long)payload[15];
+                    var procsHit = (long)payload[16];
+                    var procsNotIgnored = (long)payload[17];
+                    var copyFileDone = (long)payload[20];
+                    var copyFileNotDone = (long)payload[21];
+                    var writeFileDone = (long)payload[22];
+                    var writeFileNotDone = (long)payload[23];
+                    long done = pipsSucceeded + pipsFailed + pipsSkipped;
+                    long total = done + pipsRunning + pipsWaiting + pipsReady;
+
+                    long procsDone = procsSucceeded + procsFailed + procsSkipped;
+                    long procsTotal = procsDone + procsPending + procsWaiting + procsExecuting;
+
+                    long filePipsDone = copyFileDone + writeFileDone;
+                    long filePipsTotal = filePipsDone + copyFileNotDone + writeFileNotDone;
+
+                    // For sake of simplicity, both pending & waiting processes are labeled as "waiting" in the console
+                    long pendingAndWaiting = procsPending + procsWaiting;
+
+                    using (PooledObjectWrapper<StringBuilder> wrap = Pools.GetStringBuilder())
+                    {
+                        StringBuilder sb = wrap.Instance;
+
+                        // Only show cache hits when this isn't a worker.
+                        sb.Append(m_notWorker ? @"{{9,{0}}}Processes:[{{4,{0}}} done ({{5}} hit)," : @" {{4,{0}}} done,");
+
+                        if (pipsFailed > 0)
+                        {
+                            sb.Append(@" {{0,{0}}} succeeded, {{1,{0}}} failed,");
+                        }
+
+                        if (pipsSkipped > 0)
+                        {
+                            sb.Append(@" {{6,{0}}} skipped,");
+                        }
+
+                        sb.Append(@" {{8,{0}}} executing, {{2,{0}}} waiting]");
+
+                        if (pipsWaitingOnSemaphore > 0)
+                        {
+                            sb.Append(@" ({{3,{0}}} on semaphores).");
+                        }
+
+                        if (servicePipsRunning > 0)
+                        {
+                            sb.Append(@". Services: {{7}}.");
+                        }
+
+                        if (filePipsTotal > 0)
+                        {
+                            sb.Append(@" Files:[{{12}}/{{13}}]");
+                        }
+
+                        string statusLine = sb.ToString();
+                        sb.Length = 0;
+
+                        var format = FinalizeFormatStringLayout(sb, statusLine, 0);
+
+                        sb.AppendFormat(
+                            CultureInfo.InvariantCulture,
+                            format,
+                            procsSucceeded,
+                            procsFailed,
+                            pendingAndWaiting,
+                            pipsWaitingOnSemaphore,
+                            procsDone,
+                            procsHit,
+                            procsSkipped,
+                            servicePipsRunning,
+                            procsExecuting,
+                            ComputePercentDone(procsDone, procsTotal, filePipsDone, filePipsTotal),
+                            done,
+                            total,
+                            filePipsDone,
+                            filePipsTotal);
+
+                        if (pipsWaitingOnResources > 0)
+                        {
+                            sb.AppendLine();
+                            sb.AppendFormat(
+                                CultureInfo.InvariantCulture,
+                                Strings.ConsoleListener_PipsResourceWaitingStatusLine,
+                                pipsWaitingOnResources);
+                        }
+
+                        string standardStatus = sb.ToString();
+                        string updatingStatus = GetRunningPipsMessage(standardStatus, perfInfo);
+                        var cacheMissMessage = GetCacheMissMessage();
+                        if (!string.IsNullOrWhiteSpace(cacheMissMessage))
+                        {
+                            if ((eventData.Keywords & Keywords.Overwritable) != 0 || (eventData.Keywords & Keywords.OverwritableOnly) != 0)
+                            {
+                                if (!string.IsNullOrWhiteSpace(updatingStatus))
+                                {
+                                    updatingStatus += Environment.NewLine + cacheMissMessage;
+                                }
+                                else
+                                {
+                                    updatingStatus = cacheMissMessage;
+                                }
+                            }
+                            else
+                            {
+                                standardStatus += Environment.NewLine + cacheMissMessage;
+                            }
+
+                        }
+
+                        SendToConsole(eventData, "info", standardStatus, updatingStatus);
+                    }
+
+                    if (m_notWorker)
+                    {
+                        m_console.ReportProgress((ulong)done, (ulong)total);
+                    }
+
+                    break;
+                }
+
+                case (int)EventId.DisplayHelpLink:
+                {
+                    m_console.WriteOutputLine(MessageLevel.Info, Strings.DX_Help_Link_Prefix + " " + Strings.DX_Help_Link);
+
+                    break;
+                }
+
+                default:
+                {
+                    SendToConsole(eventData, "info", eventData.Message);
+                    break;
+                }
+            }
+        }
+
+        /// <summary>
+        /// The percentage done is mostly a straight calculation based on the number of completed process pips. There
+        /// are 2 exceptions to this rule:
+        ///     1. Outstanding file pips contribute to the last 99.9x digit in the overall percent complete. This upholds
+        ///         the desire of the overall percent to mirror the process pips, while still allowing some amount
+        ///         of progress updating for builds with lots of trailing file pips
+        ///     2. The percent shouldn't hit 100% until every last bit of work is complete. So a build with lots of pips
+        ///         shouldn't ever round up to 100% when there is still an outstanding pip
+        /// </summary>
+        internal static string ComputePercentDone(long procsDone, long procsTotal, long filePipsDone, long filePipsTotal)
+        {
+            const string percentFormat = "{0:F2}%  ";
+            if (procsTotal == 0)
+            {
+                return string.Format(percentFormat, 0.0);
+            }
+
+            // The percent purely based on process pips
+            double processPercent = (100.0 * procsDone) / (procsTotal * 1.0);
+
+            // The percent with the last 99.9x coming from the completeness of file pips
+            double processPercentWithFilePips = filePipsTotal == 0 ? processPercent : Math.Min(processPercent, 99.9) + ((1.0 * filePipsDone) / (filePipsTotal * 10.0));
+
+            double finalPercentage = processPercent;
+
+            // 1. Use last digit for file pips
+            if (processPercent > 99.9)
+            {
+                finalPercentage = Math.Min(processPercent, processPercentWithFilePips);
+            }
+
+            // 2. Don't exceed 99.99% if there are any outstanding pips
+            if (finalPercentage > 99.99 && ((procsTotal + filePipsTotal) - (procsDone + filePipsDone) > 0))
+            {
+                finalPercentage = 99.99;
+            }
+
+            return string.Format(percentFormat, finalPercentage);
+        }
+
+        /// <inheritdoc />
+        protected override void OnError(EventWrittenEventArgs eventData)
+        {
+            Interlocked.Increment(ref m_errorsLogged);
+
+            // AzureDevOpsListener has alreday written the event to console, avoid duplication
+            if (m_optimizeForAzureDevOps)
+            {
+                return;
+            }
+            
+            if (eventData.EventId == (int)EventId.PipProcessError)
+            {
+                // Try to be a bit fancy and only show the tool errors in red. The pip name and log file will stay in
+                // the default color
+                string output = (string)eventData.Payload[5];
+
+                if (!string.IsNullOrWhiteSpace(output))
+                {
+                    string message = CreateFullMessageString(eventData, "error", eventData.Message, BaseTime, UseCustomPipDescription, TimeDisplay);
+
+                    // If there is tool output, break apart the message to only colorize the output
+                    int messageStart = message.IndexOf(output, StringComparison.OrdinalIgnoreCase);
+                    if (messageStart != -1)
+                    {
+                        // Note - the MessageLevel below are really just for the sake of colorization
+                        Output(EventLevel.Informational, eventData.EventId, eventData.EventName, eventData.Keywords, message.Substring(0, messageStart).TrimEnd(s_newLineCharArray));
+                        Output(EventLevel.Error, eventData.EventId, eventData.EventName, eventData.Keywords, output);
+                        return;
+                    }
+                }
+            }
+
+            // We couldn't do the fancy formatting
+            base.OnError(eventData);
+        }
+
+        /// <inheritdoc />
+        protected override void OnWarning(EventWrittenEventArgs eventData)
+        {
+            // AzureDevOpsListener has alreday write the event to console, avoid duplication
+            if (m_optimizeForAzureDevOps)
+            {
+                return;
+            }
+
+            if (eventData.EventId == (int)EventId.PipProcessWarning)
+            {
+                string warnings = (string)eventData.Payload[5];
+
+                if (!string.IsNullOrWhiteSpace(warnings))
+                {
+                    string message = CreateFullMessageString(eventData, "warning", eventData.Message, BaseTime, UseCustomPipDescription, TimeDisplay);
+
+                    // If there is tool output, break apart the message to only colorize the output
+                    int messageStart = message.IndexOf(warnings, StringComparison.OrdinalIgnoreCase);
+                    if (messageStart != -1)
+                    {
+                        // Note - the MessageLevel below are really just for the sake of colorization
+                        Output(EventLevel.Informational, eventData.EventId, eventData.EventName, eventData.Keywords, message.Substring(0, messageStart).TrimEnd(s_newLineCharArray));
+                        Output(EventLevel.Warning, eventData.EventId, eventData.EventName, eventData.Keywords, warnings);
+
+                        return;
+                    }
+                }
+            }
+
+            // We couldn't do the fancy formatting
+            base.OnWarning(eventData);
+        }
+
+        private static string FinalizeFormatStringLayout(StringBuilder buffer, string statusLine, long maxNum)
+        {
+            int numDigits = 0;
+            long num = maxNum;
+            while (num > 0)
+            {
+                num /= 10;
+                numDigits++;
+            }
+
+            if (numDigits == 0)
+            {
+                numDigits++;
+            }
+
+            // finalize any space qualifiers like {{0,{0}}} to {0,<numDigits>}
+            string format = buffer.AppendFormat(
+                CultureInfo.InvariantCulture,
+                statusLine,
+                numDigits).ToString();
+
+            buffer.Length = 0;
+
+            return format;
+        }
+
+        private void SendToConsole(EventWrittenEventArgs eventData, string label, string message, string updatableMessage = null)
+        {
+            string finalMessage = CreateFullMessageString(eventData, label, message, BaseTime, UseCustomPipDescription, TimeDisplay.Seconds);
+
+            var keyWords = eventData.Keywords;
+
+            if ((keyWords & Keywords.Overwritable) != 0 ||
+                (keyWords & Keywords.OverwritableOnly) != 0)
+            {
+                OutputUpdatable(eventData.Level, finalMessage, updatableMessage ?? finalMessage,
+                    (keyWords & Keywords.OverwritableOnly) != 0);
+            }
+            else
+            {
+                Output(eventData.Level, eventData.EventId, eventData.EventName, eventData.Keywords, finalMessage);
+            }
+        }
+
+        /// <inheritdoc />
+        protected override void Output(EventLevel level, int id, string eventName, EventKeywords eventKeywords, string text, bool doNotTranslatePaths = false)
+        {
+            m_console.WriteOutputLine(ConvertLevel(level), text.TrimEnd(s_newLineCharArray));
+        }
+
+        private void OutputUpdatable(EventLevel level, string standardText, string updatableText, bool onlyIfOverwriteIsSupported)
+        {
+            if (onlyIfOverwriteIsSupported)
+            {
+                m_console.WriteOverwritableOutputLineOnlyIfSupported(
+                    ConvertLevel(level),
+                    standardText,
+                    updatableText);
+            }
+            else
+            {
+                m_console.WriteOverwritableOutputLine(
+                    ConvertLevel(level),
+                    standardText,
+                    updatableText);
+            }
+        }
+
+        private static MessageLevel ConvertLevel(EventLevel level)
+        {
+            switch (level)
+            {
+                case EventLevel.Critical:
+                case EventLevel.Error:
+                return MessageLevel.Error;
+                case EventLevel.Warning:
+                return MessageLevel.Warning;
+                default:
+                return MessageLevel.Info;
+            }
+        }
+
+        #region PipStatus processing
+
+        private readonly object m_runningPipsLock = new object();
+        private Dictionary<PipId, PipInfo> m_runningPips;
+
+        private readonly object m_cacheMissLock = new object();
+
+        /// <summary>
+        /// Count of errors that have been logged
+        /// </summary>
+        private long m_errorsLogged;
+
+        private sealed class PipInfo
+        {
+            public string PipDescription;
+            public DateTime FirstSeen;
+            public DateTime LastSeen;
+        }
+
+        private string GetCacheMissMessage()
+        {
+            lock (m_cacheMissLock)
+            {
+                if (m_buildViewModel == null)
+                {
+                    return null;
+                }
+
+                var context = m_buildViewModel.Context;
+                Contract.Assert(context != null);
+
+                var cacheMissStats = m_buildViewModel.RetrieveCacheMissStats();
+                if (cacheMissStats.Item1 != null)
+                {
+                    var topCacheMisses = cacheMissStats.Item1.OrderByDescending(x => x.Value.Item1).Take(Math.Min(cacheMissStats.Item1.Count, 5));
+                    string impactLines = string.Join(Environment.NewLine, topCacheMisses.Select(x =>
+                        string.Format("   Impact: {0,2}% Critical Path: {1,6} {2}",
+                            (int)Math.Round(x.Value.Item1 * 100 / cacheMissStats.Item2),
+                            TimeSpanToString(TimeDisplay.Seconds, x.Value.Item2),
+                            context.StringTable.GetString(x.Key))));
+                    if (cacheMissStats.Item1.Count > 5)
+                    {
+                        return impactLines + Environment.NewLine + "      + " + (cacheMissStats.Item1.Count - 5) + " more...";
+                    }
+
+                    return impactLines;
+                }
+            }
+
+            return string.Empty;
+        }
+
+        private string GetRunningPipsMessage(string standardStatus, string perfInfo)
+        {
+            lock (m_runningPipsLock)
+            {
+                if (m_buildViewModel == null)
+                {
+                    return null;
+                }
+
+                var context = m_buildViewModel.Context;
+                Contract.Assert(context != null);
+
+                if (m_runningPips == null)
+                {
+                    m_runningPips = new Dictionary<PipId, PipInfo>();
+                }
+
+                DateTime thisCollection = DateTime.UtcNow;
+
+                // Use the viewer's interface to fetch the info about which pips are currently running.
+                foreach (var pip in m_buildViewModel.RetrieveExecutingProcessPips())
+                {
+                    PipInfo runningInfo;
+                    if (!m_runningPips.TryGetValue(pip.PipId, out runningInfo))
+                    {
+                        // This is a new pip that wasn't running the last time the currently running pips were queried
+                        Pip p = pip.HydratePip();
+
+                        runningInfo = new PipInfo()
+                        {
+                            PipDescription = p.GetShortDescription(context),
+                            FirstSeen = DateTime.UtcNow,
+                        };
+                        m_runningPips.Add(pip.PipId, runningInfo);
+                    }
+
+                    runningInfo.LastSeen = DateTime.UtcNow;
+                }
+
+                // Build up a string based on the snapshot of what pips are being running
+                using (var pooledWrapper = Pools.StringBuilderPool.GetInstance())
+                {
+                    StringBuilder sb = pooledWrapper.Instance;
+                    sb.Append(TimeSpanToString(TimeDisplay.Seconds, DateTime.UtcNow - BaseTime));
+                    sb.Append(' ');
+                    sb.Append(standardStatus);
+                    if (!string.IsNullOrWhiteSpace(perfInfo))
+                    {
+                        sb.Append(". " + perfInfo);
+                    }
+
+                    // Display the log file location if there have been errors logged. This allows the user to open the
+                    // log files while the build is running to see errors that have scrolled off the console
+                    var errors = Interlocked.Read(ref m_errorsLogged);
+                    if (errors > 0 && m_logsDirectory != null)
+                    {
+                        sb.AppendLine();
+                        sb.AppendFormat(Strings.App_Errors_LogsDirectory, errors, m_logsDirectory);
+                    }
+
+                    int pipCount = 0;
+
+                    foreach (var item in m_runningPips.ToArray().OrderBy(kvp => kvp.Value.FirstSeen))
+                    {
+                        if (item.Value.LastSeen < thisCollection)
+                        {
+                            // If the pip was last seen before this collection it is no longer running and should be removed
+                            m_runningPips.Remove(item.Key);
+                        }
+                        else
+                        {
+                            pipCount++;
+                            if (pipCount <= m_maxStatusPips)
+                            {
+                                // Otherwise include it in the string
+                                string info = string.Format(CultureInfo.InvariantCulture, "   {0} {1}",
+                                    TimeSpanToString(TimeDisplay.Seconds, item.Value.LastSeen - item.Value.FirstSeen),
+                                    item.Value.PipDescription);
+
+                                // Don't have a trailing newline for the last message;
+                                if (sb.Length > 0)
+                                {
+                                    sb.AppendLine();
+                                }
+
+                                sb.Append(info);
+                            }
+                        }
+                    }
+
+                    if (pipCount > m_maxStatusPips)
+                    {
+                        sb.AppendLine();
+                        sb.AppendFormat(Strings.ConsoleListener_AdditionalPips, pipCount - m_maxStatusPips);
+                    }
+
+                    return sb.ToString();
+                }
+            }
+        }
+
+        #endregion
+    }
+}